--- conflicted
+++ resolved
@@ -216,14 +216,6 @@
         yield from asyncio.sleep(delay)
 
 
-<<<<<<< HEAD
-class LoadingWidget(urwid.WidgetWrap):
-    """Widget that shows a loading indicator.
-
-    Args:
-        message: string, a custom message describing the delay
-    """
-=======
 class WidgetBase(urwid.WidgetWrap):
     """Base for UI Widgets
 
@@ -242,8 +234,11 @@
 
 
 class LoadingWidget(WidgetBase):
-    """Widget that shows a loading indicator."""
->>>>>>> 2fe50776
+    """Widget that shows a loading indicator.
+
+    Args:
+        message: string, a custom message describing the delay
+    """
 
     def __init__(self, message='Connecting...'):
         # show message in the center of the screen
