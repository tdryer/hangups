"""Reference chat client for hangups."""

import appdirs
import asyncio
import configargparse
import contextlib
import logging
import os
import sys
import urwid
import readlike

import hangups
from hangups.ui.notify import Notifier
from hangups.ui.utils import get_conv_name


LOG_FORMAT = '%(asctime)s - %(name)s - %(levelname)s - %(message)s'
COL_SCHEMES = {
    # Very basic scheme with no colour
    'default': {
        ('active_tab', '', ''),
        ('inactive_tab', 'standout', ''),
        ('msg_date', '', ''),
        ('msg_sender', '', ''),
        ('msg_text', '', ''),
        ('status_line', 'standout', ''),
        ('tab_background', 'standout', ''),
    },
    'solarized-dark': {
        ('active_tab', 'light gray', 'light blue'),
        ('inactive_tab', 'underline', 'light green'),
        ('msg_date', 'dark cyan', ''),
        ('msg_sender', 'dark blue', ''),
        ('msg_text', '', ''),
        ('status_line', 'standout', ''),
        ('tab_background', 'underline', 'black'),
    },
}


class ChatUI(object):
    """User interface for hangups."""

    def __init__(self, refresh_token_path, keybindings, palette, datetimefmt,
                 disable_notifier):
        """Start the user interface."""
        self._keys = keybindings
        self._datetimefmt = datetimefmt

        set_terminal_title('hangups')

        # These are populated by on_connect when it's called.
        self._conv_widgets = {}  # {conversation_id: ConversationWidget}
        self._tabbed_window = None  # TabbedWindowWidget
        self._conv_list = None  # hangups.ConversationList
        self._user_list = None  # hangups.UserList
        self._notifier = None  # hangups.notify.Notifier
        self._disable_notifier = disable_notifier

        # TODO Add urwid widget for getting auth.
        try:
            cookies = hangups.auth.get_auth_stdin(refresh_token_path)
        except hangups.GoogleAuthError as e:
            sys.exit('Login failed ({})'.format(e))

        self._client = hangups.Client(cookies)
        self._client.on_connect.add_observer(self._on_connect)

        loop = asyncio.get_event_loop()
        self._urwid_loop = urwid.MainLoop(
            LoadingWidget(), palette, handle_mouse=False,
            input_filter=self._input_filter,
            event_loop=urwid.AsyncioEventLoop(loop=loop)
        )

        self._urwid_loop.start()
        # Enable bracketed paste mode after the terminal has been switched to
        # the alternate screen (after MainLoop.start() to work around bug
        # 729533 in VTE.
        with bracketed_paste_mode():
            try:
                # Returns when the connection is closed.
                loop.run_until_complete(self._client.connect())
            finally:
                # Ensure urwid cleans up properly and doesn't wreck the terminal.
                self._urwid_loop.stop()
                loop.close()

    def _input_filter(self, keys, _):
        """Handle global keybindings."""
        if keys == [self._keys['menu']]:
            if self._urwid_loop.widget == self._tabbed_window:
                self._show_menu()
            else:
                self._hide_menu()
        elif keys == [self._keys['quit']]:
            self._on_quit()
        else:
            return keys

    def _show_menu(self):
        """Show the overlay menu."""
        # If the current widget in the TabbedWindowWidget has a menu,
        # overlay it on the TabbedWindowWidget.
        current_widget = self._tabbed_window.get_current_widget()
        if hasattr(current_widget, 'get_menu_widget'):
            menu_widget = current_widget.get_menu_widget(self._hide_menu)
            overlay = urwid.Overlay(menu_widget, self._tabbed_window,
                                    align='center', width=('relative', 80),
                                    valign='middle', height=('relative', 80))
            self._urwid_loop.widget = overlay

    def _hide_menu(self):
        """Hide the overlay menu."""
        self._urwid_loop.widget = self._tabbed_window

    def get_conv_widget(self, conv_id):
        """Return an existing or new ConversationWidget."""
        if conv_id not in self._conv_widgets:
            set_title_cb = (lambda widget, title:
                            self._tabbed_window.set_tab(widget, title=title))
            widget = ConversationWidget(self._client,
                                        self._conv_list.get(conv_id),
                                        set_title_cb,
                                        self._keys,
                                        self._datetimefmt)
            self._conv_widgets[conv_id] = widget
        return self._conv_widgets[conv_id]

    def add_conversation_tab(self, conv_id, switch=False):
        """Add conversation tab if not present, and optionally switch to it."""
        conv_widget = self.get_conv_widget(conv_id)
        self._tabbed_window.set_tab(conv_widget, switch=switch,
                                    title=conv_widget.title)

    def on_select_conversation(self, conv_id):
        """Called when the user selects a new conversation to listen to."""
        # switch to new or existing tab for the conversation
        self.add_conversation_tab(conv_id, switch=True)

    @asyncio.coroutine
    def _on_connect(self):
        """Handle connecting for the first time."""
        self._user_list, self._conv_list = (
            yield from hangups.build_user_conversation_list(self._client)
        )
        self._conv_list.on_event.add_observer(self._on_event)
        if not self._disable_notifier:
            self._notifier = Notifier(self._conv_list)
        # show the conversation menu
        conv_picker = ConversationPickerWidget(self._conv_list,
                                               self.on_select_conversation,
                                               self._keys)
        self._tabbed_window = TabbedWindowWidget(self._keys)
        self._tabbed_window.set_tab(conv_picker, switch=True,
                                    title='Conversations')
        self._urwid_loop.widget = self._tabbed_window

    def _on_event(self, conv_event):
        """Open conversation tab for new messages when they arrive."""
        conv = self._conv_list.get(conv_event.conversation_id)
        user = conv.get_user(conv_event.user_id)
        add_tab = all((
            isinstance(conv_event, hangups.ChatMessageEvent),
            not user.is_self,
            not conv.is_quiet,
        ))
        if add_tab:
            self.add_conversation_tab(conv_event.conversation_id)

    def _on_quit(self):
        """Handle the user quitting the application."""
        future = asyncio.async(self._client.disconnect())
        future.add_done_callback(lambda future: future.result())


class LoadingWidget(urwid.WidgetWrap):
    """Widget that shows a loading indicator."""

    def __init__(self):
        # show message in the center of the screen
        super().__init__(urwid.Filler(
            urwid.Text('Connecting...', align='center')
        ))


class RenameConversationDialog(urwid.WidgetWrap):
    """Dialog widget for renaming a conversation."""

    def __init__(self, conversation, on_cancel, on_save):
        self._conversation = conversation
        edit = urwid.Edit(edit_text=get_conv_name(conversation))
        items = [
            urwid.Text('Rename conversation:'),
            edit,
            urwid.Button(
                'Save',
                on_press=lambda _: self._rename(edit.edit_text, on_save)
            ),
            urwid.Button('Cancel', on_press=lambda _: on_cancel()),
        ]
        list_walker = urwid.SimpleFocusListWalker(items)
        list_box = urwid.ListBox(list_walker)
        super().__init__(list_box)

    def _rename(self, name, callback):
        """Rename conversation and call callback."""
        future = asyncio.async(self._conversation.rename(name))
        future.add_done_callback(lambda future: future.result())
        callback()


class ConversationMenu(urwid.WidgetWrap):
    """Menu for conversation actions."""

    def __init__(self, conversation, close_callback, keybindings):
        rename_dialog = RenameConversationDialog(
            conversation,
            lambda: frame.contents.__setitem__('body', (list_box, None)),
            close_callback
        )
        items = [
            urwid.Text(
                'Conversation name: {}'.format(get_conv_name(conversation))
            ),
            urwid.Button(
                'Change Conversation Name',
                on_press=lambda _: frame.contents.__setitem__(
                    'body', (rename_dialog, None)
                )
            ),
            urwid.Divider('-'),
            urwid.Button('Back', on_press=lambda _: close_callback()),
        ]
        list_walker = urwid.SimpleFocusListWalker(items)
        list_box = urwid.ListBox(list_walker)
        frame = urwid.Frame(list_box)
        padding = urwid.Padding(frame, left=1, right=1)
        line_box = urwid.LineBox(padding, title='Conversation Menu')
        super().__init__(line_box)
        self._keys = keybindings

    def keypress(self, size, key):
        # Handle alternate up/down keybindings
        key = super().keypress(size, key)
        if key == self._keys['down']:
            super().keypress(size, 'down')
        elif key == self._keys['up']:
            super().keypress(size, 'up')
        else:
            return key


class ConversationButton(urwid.WidgetWrap):
    """Button that shows the name and unread message count of conversation."""

    def __init__(self, conversation, on_press):
        conversation.on_event.add_observer(self._on_event)
        # Need to update on watermark notifications as well since no event is
        # received when the user marks messages as read.
        conversation.on_watermark_notification.add_observer(self._on_event)
        self._conversation = conversation
        self._button = urwid.Button(self._get_label(), on_press=on_press,
                                    user_data=conversation.id_)
        super().__init__(self._button)

    def _get_label(self):
        """Return the button's label generated from the conversation."""
        return get_conv_name(self._conversation, show_unread=True)

    def _on_event(self, _):
        """Update the button's label when an event occurs."""
        self._button.set_label(self._get_label())

    @property
    def last_modified(self):
        """Last modified date of conversation, used for sorting."""
        return self._conversation.last_modified


class ConversationListWalker(urwid.SimpleFocusListWalker):
    """ListWalker that maintains a list of ConversationButtons.

    ConversationButtons are kept in order of last modified.
    """

    # pylint: disable=abstract-method

    def __init__(self, conversation_list, on_select):
        self._conversation_list = conversation_list
        self._conversation_list.on_event.add_observer(self._on_event)
        self._on_press = lambda button, conv_id: on_select(conv_id)
        convs = sorted(conversation_list.get_all(), reverse=True,
                       key=lambda c: c.last_modified)
        buttons = [ConversationButton(conv, on_press=self._on_press)
                   for conv in convs]
        super().__init__(buttons)

    def _on_event(self, _):
        """Re-order the conversations when an event occurs."""
        # TODO: handle adding new conversations
        self.sort(key=lambda conv_button: conv_button.last_modified,
                  reverse=True)


class ConversationPickerWidget(urwid.WidgetWrap):
    """ListBox widget for picking a conversation from a list."""

    def __init__(self, conversation_list, on_select, keybindings):
        list_walker = ConversationListWalker(conversation_list, on_select)
        list_box = urwid.ListBox(list_walker)
        widget = urwid.Padding(list_box, left=2, right=2)
        super().__init__(widget)
        self._keys = keybindings

    def keypress(self, size, key):
        # Handle alternate up/down keybindings
        key = super().keypress(size, key)
        if key == self._keys['down']:
            super().keypress(size, 'down')
        elif key == self._keys['up']:
            super().keypress(size, 'up')
        else:
            return key


class ReturnableEdit(urwid.Edit):
    """Edit widget that clears itself and calls a function on return."""

<<<<<<< HEAD
    def __init__(self, on_return, keybindings, caption=None):
        super().__init__(caption=caption)
        self._on_return = on_return
        self._keys = keybindings
=======
    def __init__(self, on_return, caption=None):
        super().__init__(caption=caption, multiline=True)
        self._on_return = on_return
        self._paste_mode = False
>>>>>>> 477f90a9

    def keypress(self, size, key):
        if key == 'begin paste':
            self._paste_mode = True
        elif key == 'end paste':
            self._paste_mode = False
        elif key == 'enter' and not self._paste_mode:
            self._on_return(self.get_edit_text())
            self.set_edit_text('')
        elif key not in self._keys.values() and key in readlike.keys():
            text, pos = readlike.edit(self.edit_text, self.edit_pos, key)
            self.set_edit_text(text)
            self.set_edit_pos(pos)
        else:
            return super().keypress(size, key)


class StatusLineWidget(urwid.WidgetWrap):
    """Widget for showing status messages.

    If the client is disconnected, show a reconnecting message. If a temporary
    message is showing, show the temporary message. If someone is typing, show
    a typing messages.
    """

    _MESSAGE_DELAY_SECS = 10

    def __init__(self, client, conversation):
        self._typing_statuses = {}
        self._conversation = conversation
        self._conversation.on_event.add_observer(self._on_event)
        self._conversation.on_typing.add_observer(self._on_typing)
        self._widget = urwid.Text('', align='center')
        self._is_connected = True
        self._message = None
        self._message_handle = None
        client.on_disconnect.add_observer(self._on_disconnect)
        client.on_reconnect.add_observer(self._on_reconnect)
        super().__init__(urwid.AttrWrap(self._widget, 'status_line'))

    def show_message(self, message_str):
        """Show a temporary message."""
        if self._message_handle is not None:
            self._message_handle.cancel()
        self._message_handle = asyncio.get_event_loop().call_later(
            self._MESSAGE_DELAY_SECS, self._clear_message
        )
        self._message = message_str
        self._update()

    def _clear_message(self):
        """Clear the temporary message."""
        self._message = None
        self._message_handle = None
        self._update()

    def _on_disconnect(self):
        """Show reconnecting message when disconnected."""
        self._is_connected = False
        self._update()

    def _on_reconnect(self):
        """Hide reconnecting message when reconnected."""
        self._is_connected = True
        self._update()

    def _on_event(self, conv_event):
        """Make users stop typing when they send a message."""
        if isinstance(conv_event, hangups.ChatMessageEvent):
            self._typing_statuses[conv_event.user_id] = (
                hangups.TYPING_TYPE_STOPPED
            )
            self._update()

    def _on_typing(self, typing_message):
        """Handle typing updates."""
        self._typing_statuses[typing_message.user_id] = typing_message.status
        self._update()

    def _update(self):
        """Update status text."""
        typers = [self._conversation.get_user(user_id).first_name
                  for user_id, status in self._typing_statuses.items()
                  if status == hangups.TYPING_TYPE_STARTED]
        if len(typers) > 0:
            typing_message = '{} {} typing...'.format(
                ', '.join(sorted(typers)),
                'is' if len(typers) == 1 else 'are'
            )
        else:
            typing_message = ''

        if not self._is_connected:
            self._widget.set_text("RECONNECTING...")
        elif self._message is not None:
            self._widget.set_text(self._message)
        else:
            self._widget.set_text(typing_message)


class MessageWidget(urwid.WidgetWrap):

    """Widget for displaying a single message in a conversation."""

    def __init__(self, timestamp, text, datetimefmt, user=None,
                 show_date=False):
        # Save the timestamp as an attribute for sorting.
        self.timestamp = timestamp
        text = [
            ('msg_date', self._get_date_str(timestamp, datetimefmt,
                                            show_date=show_date) + ' '),
            ('msg_text', text)
        ]
        if user is not None:
            text.insert(1, ('msg_sender', user.first_name + ': '))
        self._widget = urwid.Text(text)
        super().__init__(self._widget)

    @staticmethod
    def _get_date_str(timestamp, datetimefmt, show_date=False):
        """Convert UTC datetime into user interface string."""
        fmt = ''
        if show_date:
            fmt += '\n'+datetimefmt.get('date', '')+'\n'
        fmt += datetimefmt.get('time', '')
        return timestamp.astimezone(tz=None).strftime(fmt)

    def __lt__(self, other):
        return self.timestamp < other.timestamp

    @staticmethod
    def from_conversation_event(conversation, conv_event, prev_conv_event,
                                datetimefmt):
        """Return MessageWidget representing a ConversationEvent.

        Returns None if the ConversationEvent does not have a widget
        representation.
        """
        user = conversation.get_user(conv_event.user_id)
        # Check whether the previous event occurred on the same day as this
        # event.
        if prev_conv_event is not None:
            is_new_day = (conv_event.timestamp.astimezone(tz=None).date() !=
                          prev_conv_event.timestamp.astimezone(tz=None).date())
        else:
            is_new_day = False
        if isinstance(conv_event, hangups.ChatMessageEvent):
            return MessageWidget(conv_event.timestamp, conv_event.text,
                                 datetimefmt, user, show_date=is_new_day)
        elif isinstance(conv_event, hangups.RenameEvent):
            if conv_event.new_name == '':
                text = ('{} cleared the conversation name'
                        .format(user.first_name))
            else:
                text = ('{} renamed the conversation to {}'
                        .format(user.first_name, conv_event.new_name))
            return MessageWidget(conv_event.timestamp, text, datetimefmt,
                                 show_date=is_new_day)
        elif isinstance(conv_event, hangups.MembershipChangeEvent):
            event_users = [conversation.get_user(user_id) for user_id
                           in conv_event.participant_ids]
            names = ', '.join([user.full_name for user in event_users])
            if conv_event.type_ == hangups.MEMBERSHIP_CHANGE_TYPE_JOIN:
                text = ('{} added {} to the conversation'
                        .format(user.first_name, names))
            else:  # LEAVE
                text = ('{} left the conversation'.format(names))
            return MessageWidget(conv_event.timestamp, text, datetimefmt,
                                 show_date=is_new_day)
        else:
            return None


class ConversationEventListWalker(urwid.ListWalker):
    """ListWalker for ConversationEvents.

    The position may be an event ID, POSITION_LOADING, or None.
    """

    POSITION_LOADING = 'loading'

    def __init__(self, conversation, datetimefmt):
        self._conversation = conversation  # Conversation
        self._is_scrolling = False  # Whether the user is trying to scroll up
        self._is_loading = False  # Whether we're currently loading more events
        self._first_loaded = False  # Whether the first event is loaded
        self._datetimefmt = datetimefmt

        # Focus position is the first displayable event ID, or None.
        self._focus_position = next((
            ev.id_ for ev in reversed(conversation.events)
            if self._is_event_displayable(ev)
        ), None)

        self._conversation.on_event.add_observer(self._handle_event)

    def _is_event_displayable(self, conv_event):
        """Return True if the ConversationWidget is displayable."""
        widget = MessageWidget.from_conversation_event(self._conversation,
                                                       conv_event, None,
                                                       self._datetimefmt)
        return widget is not None

    def _handle_event(self, conv_event):
        """Handle updating and scrolling when a new event is added.

        Automatically scroll down to show the new text if the bottom is
        showing. This allows the user to scroll up to read previous messages
        while new messages are arriving.
        """
        if not self._is_scrolling:
            try:
                _ = self[conv_event.id_]  # Check that it has a widget.
                pos = conv_event.id_
            except IndexError:
                pass  # New event might not have a widget.
            else:
                self.set_focus(pos)
        else:
            self._modified()

    @asyncio.coroutine
    def _load(self):
        """Load more events for this conversation."""
        # Don't try to load while we're already loading.
        if not self._is_loading and not self._first_loaded:
            self._is_loading = True
            try:
                conv_events = yield from self._conversation.get_events(
                    self._conversation.events[0].id_
                )
            except (IndexError, hangups.NetworkError):
                conv_events = []
            if len(conv_events) == 0:
                self._first_loaded = True
            if (self._focus_position == self.POSITION_LOADING and
                    len(conv_events) > 0):
                # If the loading indicator is still focused, and we loaded more
                # events, set focus on the first new event so the loaded
                # indicator is replaced.
                self.set_focus(conv_events[-1].id_)
            else:
                # Otherwise, still need to invalidate in case the loading
                # indicator is showing but not focused.
                self._modified()
            self._is_loading = False

    def __getitem__(self, position):
        """Return widget at position or raise IndexError."""
        if position == self.POSITION_LOADING:
            if self._first_loaded:
                # TODO: Show the full date the conversation was created.
                return urwid.Text('No more messages', align='center')
            future = asyncio.async(self._load())
            future.add_done_callback(lambda future: future.result())
            return urwid.Text('Loading...', align='center')
        # May return None if the event doesn't have a widget representation.
        try:
            # Get the previous displayable event, or None if it isn't loaded or
            # doesn't exist.
            prev_position = self._get_position(position, prev=True)
            if prev_position == self.POSITION_LOADING:
                prev_event = None
            else:
                prev_event = self._conversation.get_event(prev_position)

            # When creating the widget, also pass the previous event so a
            # timestamp can be shown if this event occurred on a different day.
            widget = MessageWidget.from_conversation_event(
                self._conversation, self._conversation.get_event(position),
                prev_event, self._datetimefmt
            )
        except KeyError:
            raise IndexError('Invalid position: {}'.format(position))
        if not widget:
            raise IndexError('Invalid position: {}'.format(position))
        return widget

    def _get_position(self, position, prev=False):
        """Return the next/previous position or raise IndexError."""
        if position == self.POSITION_LOADING:
            if prev:
                raise IndexError('Reached last position')
            else:
                return self._conversation.events[0].id_
        while True:
            ev = self._conversation.next_event(position, prev=prev)
            if ev is None:
                if prev:
                    return self.POSITION_LOADING
                else:
                    raise IndexError('Reached first position')
            # Skip events that aren't represented by a widget and try the next
            # one.
            if self._is_event_displayable(ev):
                return ev.id_
            else:
                position = ev.id_

    def next_position(self, position):
        """Return the position below position or raise IndexError."""
        return self._get_position(position)

    def prev_position(self, position):
        """Return the position above position or raise IndexError."""
        return self._get_position(position, prev=True)

    def set_focus(self, position):
        """Set the focus to position or raise IndexError."""
        self._focus_position = position
        self._modified()
        # If we set focus to anywhere but the last position, the user if
        # scrolling up:
        try:
            self.next_position(position)
        except IndexError:
            self._is_scrolling = False
        else:
            self._is_scrolling = True

    def get_focus(self):
        """Return (widget, position) tuple or (None, None) if empty."""
        if len(self._conversation.events) > 0:
            return (self[self._focus_position], self._focus_position)
        else:
            return (None, None)


class ConversationWidget(urwid.WidgetWrap):
    """Widget for interacting with a conversation."""

    def __init__(self, client, conversation, set_title_cb, keybindings,
                 datetimefmt):
        self._client = client
        self._conversation = conversation
        self._conversation.on_event.add_observer(self._on_event)
        self._conversation.on_watermark_notification.add_observer(
            self._on_watermark_notification
        )
        self._keys = keybindings

        self.title = ''
        self._set_title_cb = set_title_cb
        self._set_title()

        self._list_walker = ConversationEventListWalker(conversation,
                                                        datetimefmt)
        self._list_box = urwid.ListBox(self._list_walker)
        self._status_widget = StatusLineWidget(client, conversation)
        self._widget = urwid.Pile([
            ('weight', 1, self._list_box),
            ('pack', self._status_widget),
            ('pack', ReturnableEdit(self._on_return, keybindings,
                                    caption='Send message: ')),
        ])
        # focus the edit widget by default
        self._widget.focus_position = 2

        # Display any old ConversationEvents already attached to the
        # conversation.
        for event in self._conversation.events:
            self._on_event(event)

        super().__init__(self._widget)

    def get_menu_widget(self, close_callback):
        """Return the menu widget associated with this widget."""
        return ConversationMenu(self._conversation, close_callback, self._keys)

    def keypress(self, size, key):
        """Handle marking messages as read and keeping client active."""
        # Set the client as active.
        future = asyncio.async(self._client.set_active())
        future.add_done_callback(lambda future: future.result())

        # Mark the newest event as read.
        future = asyncio.async(self._conversation.update_read_timestamp())
        future.add_done_callback(lambda future: future.result())

        return super().keypress(size, key)

    def _set_title(self):
        """Update this conversation's tab title."""
        self.title = get_conv_name(self._conversation, show_unread=True,
                                   truncate=True)
        self._set_title_cb(self, self.title)

    def _on_return(self, text):
        """Called when the user presses return on the send message widget."""
        # Ignore if the user hasn't typed a message.
        if len(text) == 0:
            return
        elif text.startswith('/image') and len(text.split(' ')) == 2:
            # Temporary UI for testing image uploads
            filename = text.split(' ')[1]
            image_file = open(filename, 'rb')
            text = ''
        else:
            image_file = None
        # XXX: Exception handling here is still a bit broken. Uncaught
        # exceptions in _on_message_sent will only be logged.
        segments = hangups.ChatMessageSegment.from_str(text)
        asyncio.async(
            self._conversation.send_message(segments, image_file=image_file)
        ).add_done_callback(self._on_message_sent)

    def _on_message_sent(self, future):
        """Handle showing an error if a message fails to send."""
        try:
            future.result()
        except hangups.NetworkError:
            self._status_widget.show_message('Failed to send message')

    def _on_watermark_notification(self, _):
        """Handle watermark changes for this conversation."""
        # Update the unread count in the title.
        self._set_title()

    def _on_event(self, _):
        """Display a new conversation message."""
        # Update the title in case unread count or conversation name changed.
        self._set_title()


class TabbedWindowWidget(urwid.WidgetWrap):

    """A widget that displays a list of widgets via a tab bar."""

    def __init__(self, keybindings):
        self._widgets = []  # [urwid.Widget]
        self._widget_title = {}  # {urwid.Widget: str}
        self._tab_index = None  # int
        self._keys = keybindings
        self._tabs = urwid.Text('')
        self._frame = urwid.Frame(None)
        super().__init__(urwid.Pile([
            ('pack', urwid.AttrWrap(self._tabs, 'tab_background')),
            ('weight', 1, self._frame),
        ]))

    def get_current_widget(self):
        """Return the widget in the current tab."""
        return self._widgets[self._tab_index]

    def _update_tabs(self):
        """Update tab display."""
        text = []
        for num, widget in enumerate(self._widgets):
            palette = ('active_tab' if num == self._tab_index
                       else 'inactive_tab')
            text += [
                (palette, ' {} '.format(self._widget_title[widget]).encode()),
                ('tab_background', b' '),
            ]
        self._tabs.set_text(text)
        self._frame.contents['body'] = (self._widgets[self._tab_index], None)

    def keypress(self, size, key):
        """Handle keypresses for changing tabs."""
        key = super().keypress(size, key)
        num_tabs = len(self._widgets)
        if key == self._keys['prev_tab']:
            self._tab_index = (self._tab_index - 1) % num_tabs
            self._update_tabs()
        elif key == self._keys['next_tab']:
            self._tab_index = (self._tab_index + 1) % num_tabs
            self._update_tabs()
        elif key == self._keys['close_tab']:
            # Don't allow closing the Conversations tab
            if self._tab_index > 0:
                curr_tab = self._widgets[self._tab_index]
                self._widgets.remove(curr_tab)
                del self._widget_title[curr_tab]
                self._tab_index -= 1
                self._update_tabs()
        else:
            return key

    def set_tab(self, widget, switch=False, title=None):
        """Add or modify a tab.

        If widget is not a tab, it will be added. If switch is True, switch to
        this tab. If title is given, set the tab's title.
        """
        if widget not in self._widgets:
            self._widgets.append(widget)
            self._widget_title[widget] = ''
        if switch:
            self._tab_index = self._widgets.index(widget)
        if title:
            self._widget_title[widget] = title
        self._update_tabs()


def set_terminal_title(title):
    """Use an xterm escape sequence to set the terminal title."""
    sys.stdout.write("\x1b]2;{}\x07".format(title))


<<<<<<< HEAD
def dir_maker(path):
    """Create a directory if it does not exist."""
    directory = os.path.dirname(path)
    if directory != '' and not os.path.isdir(directory):
        try:
            os.makedirs(directory)
        except OSError as e:
            sys.exit('Failed to create directory: {}'.format(e))
=======
@contextlib.contextmanager
def bracketed_paste_mode():
    """Context manager for enabling/disabling bracketed paste mode."""
    sys.stdout.write('\x1b[?2004h')
    try:
        yield
    finally:
        sys.stdout.write('\x1b[?2004l')
>>>>>>> 477f90a9


def main():
    """Main entry point."""
    # Build default paths for files.
    dirs = appdirs.AppDirs('hangups', 'hangups')
    default_log_path = os.path.join(dirs.user_log_dir, 'hangups.log')
    default_token_path = os.path.join(dirs.user_cache_dir, 'refresh_token.txt')
    default_config_path = os.path.join(dirs.user_config_dir, 'hangups.conf')

    # Create a default empty config file if does not exist.
    dir_maker(default_config_path)
    if not os.path.isfile(default_config_path):
        with open(default_config_path, 'a') as cfg:
            cfg.write("")

    parser = configargparse.ArgumentParser(
        prog='hangups', default_config_files=[default_config_path],
        formatter_class=configargparse.ArgumentDefaultsHelpFormatter,
        add_help=False,  # Disable help so we can add it to the correct group.
    )
    general_group = parser.add_argument_group('General')
    general_group.add('-h', '--help', action='help',
                      help='show this help message and exit')
    general_group.add('--token-path', default=default_token_path,
                      help='path used to store OAuth refresh token')
    general_group.add('--col-scheme', choices=COL_SCHEMES.keys(),
                      default='default', help='colour scheme to use')
    general_group.add('--date-format', default='< %y-%m-%d >',
                      help='date format string')
    general_group.add('--time-format', default='(%I:%M:%S %p)',
                      help='time format string')
    general_group.add('-c', '--config', help='configuration file path',
                      is_config_file=True, default=default_config_path)
    general_group.add('-v', '--version', action='version',
                      version='hangups {}'.format(hangups.__version__))
    general_group.add('-d', '--debug', action='store_true',
                      help='log detailed debugging messages')
    general_group.add('-n', '--disable-notifications', action='store_true',
                      help='disable desktop notifications')
    general_group.add('--log', default=default_log_path, help='log file path')
    key_group = parser.add_argument_group('Keybindings')
    key_group.add('--key-next-tab', default='ctrl d',
                  help='keybinding for next tab')
    key_group.add('--key-prev-tab', default='ctrl u',
                  help='keybinding for previous tab')
    key_group.add('--key-close-tab', default='ctrl w',
                  help='keybinding for close tab')
    key_group.add('--key-quit', default='ctrl e',
                  help='keybinding for quitting')
    key_group.add('--key-menu', default='ctrl n',
                  help='keybinding for context menu')
    key_group.add('--key-up', default='k',
                  help='keybinding for alternate up key')
    key_group.add('--key-down', default='j',
                  help='keybinding for alternate down key')
    args = parser.parse_args()

    # Create all necessary directories.
    for path in [args.log, args.token_path]:
        dir_maker(path)

    log_level = logging.DEBUG if args.debug else logging.WARNING
    logging.basicConfig(filename=args.log, level=log_level, format=LOG_FORMAT)
    # urwid makes asyncio's debugging logs VERY noisy, so adjust the log level:
    logging.getLogger('asyncio').setLevel(logging.WARNING)

    datetimefmt = {'date': args.date_format,
                   'time': args.time_format}

    try:
        ChatUI(
            args.token_path, {
                'next_tab': args.key_next_tab,
                'prev_tab': args.key_prev_tab,
                'close_tab': args.key_close_tab,
                'quit': args.key_quit,
                'menu': args.key_menu,
                'up': args.key_up,
                'down': args.key_down
            }, COL_SCHEMES[args.col_scheme], datetimefmt,
            args.disable_notifications
        )
    except KeyboardInterrupt:
        sys.exit('Caught KeyboardInterrupt, exiting abnormally')
    except:
        # urwid will prevent some exceptions from being printed unless we use
        # print a newline first.
        print('')
        raise


if __name__ == '__main__':
    main()<|MERGE_RESOLUTION|>--- conflicted
+++ resolved
@@ -83,7 +83,8 @@
                 # Returns when the connection is closed.
                 loop.run_until_complete(self._client.connect())
             finally:
-                # Ensure urwid cleans up properly and doesn't wreck the terminal.
+                # Ensure urwid cleans up properly and doesn't wreck the
+                # terminal.
                 self._urwid_loop.stop()
                 loop.close()
 
@@ -328,17 +329,11 @@
 class ReturnableEdit(urwid.Edit):
     """Edit widget that clears itself and calls a function on return."""
 
-<<<<<<< HEAD
     def __init__(self, on_return, keybindings, caption=None):
-        super().__init__(caption=caption)
+        super().__init__(caption=caption, multiline=True)
         self._on_return = on_return
         self._keys = keybindings
-=======
-    def __init__(self, on_return, caption=None):
-        super().__init__(caption=caption, multiline=True)
-        self._on_return = on_return
         self._paste_mode = False
->>>>>>> 477f90a9
 
     def keypress(self, size, key):
         if key == 'begin paste':
@@ -838,7 +833,16 @@
     sys.stdout.write("\x1b]2;{}\x07".format(title))
 
 
-<<<<<<< HEAD
+@contextlib.contextmanager
+def bracketed_paste_mode():
+    """Context manager for enabling/disabling bracketed paste mode."""
+    sys.stdout.write('\x1b[?2004h')
+    try:
+        yield
+    finally:
+        sys.stdout.write('\x1b[?2004l')
+
+
 def dir_maker(path):
     """Create a directory if it does not exist."""
     directory = os.path.dirname(path)
@@ -847,16 +851,6 @@
             os.makedirs(directory)
         except OSError as e:
             sys.exit('Failed to create directory: {}'.format(e))
-=======
-@contextlib.contextmanager
-def bracketed_paste_mode():
-    """Context manager for enabling/disabling bracketed paste mode."""
-    sys.stdout.write('\x1b[?2004h')
-    try:
-        yield
-    finally:
-        sys.stdout.write('\x1b[?2004l')
->>>>>>> 477f90a9
 
 
 def main():
