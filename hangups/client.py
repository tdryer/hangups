"""Abstract class for writing chat clients."""

import aiohttp
import asyncio
import collections
import itertools
import json
import logging
import random
import re
import time
import datetime
import os

from hangups import (javascript, parsers, exceptions, http_utils, channel,
                     event, schemas)

logger = logging.getLogger(__name__)
ORIGIN_URL = 'https://talkgadget.google.com'
PVT_TOKEN_URL = 'https://talkgadget.google.com/talkgadget/_/extension-start'
CHAT_INIT_URL = 'https://talkgadget.google.com/u/0/talkgadget/_/chat'
CHAT_INIT_PARAMS = {
    'prop': 'aChromeExtension',
    'fid': 'gtn-roster-iframe-id',
    'ec': '["ci:ec",true,true,false]',
    'pvt': None,  # Populated later
}
CHAT_INIT_REGEX = re.compile(
    r"(?:<script>AF_initDataCallback\((.*?)\);</script>)", re.DOTALL
)
# Timeout to send for setactiveclient requests:
ACTIVE_TIMEOUT_SECS = 120
# Minimum timeout between subsequent setactiveclient requests:
SETACTIVECLIENT_LIMIT_SECS = 60


# Initial account data received after the client is first connected:
InitialData = collections.namedtuple('InitialData', [
    'conversation_states',  # [ClientConversationState]
    'self_entity',  # ClientEntity
    'entities',  # [ClientEntity]
    'conversation_participants',  # [ClientConversationParticipantData]
    'sync_timestamp'  # datetime
])


class Client(object):
    """Instant messaging client for Hangouts.

    Maintains a connections to the servers, emits events, and accepts commands.
    """

    def __init__(self, cookies):
        """Create new client.

        cookies is a dictionary of authentication cookies.
        """

        # Event fired when the client connects for the first time with
        # arguments (initial_data).
        self.on_connect = event.Event('Client.on_connect')
        # Event fired when the client reconnects after being disconnected with
        # arguments ().
        self.on_reconnect = event.Event('Client.on_reconnect')
        # Event fired when the client is disconnected with arguments ().
        self.on_disconnect = event.Event('Client.on_disconnect')
        # Event fired when a ClientStateUpdate arrives with arguments
        # (state_update).
        self.on_state_update = event.Event('Client.on_state_update')

        self._cookies = cookies
        proxy = os.environ.get('HTTP_PROXY')
        if proxy:
            self._connector = aiohttp.ProxyConnector(proxy)
        else:
            self._connector = aiohttp.TCPConnector()

        # hangups.channel.Channel instantiated in connect()
        self._channel = None
        # API key sent with every request:
        self._api_key = None
        # Parameters sent in request headers:
        self._header_date = None
        self._header_version = None
        self._header_id = None
        # String identifying this client:
        self._client_id = None
        # Account email address:
        self._email = None
        # Time in seconds that the client as last set as active:
        self._last_active_secs = 0.0
        # ActiveClientState enum value or None:
        self._active_client_state = None
        # Future for Channel.listen
        self._listen_future = None

    ##########################################################################
    # Public methods
    ##########################################################################

    @asyncio.coroutine
    def connect(self):
        """Establish a connection to the chat server.

        Returns when an error has occurred, or Client.disconnect has been
        called.
        """
        initial_data = yield from self._initialize_chat()
        self._channel = channel.Channel(self._cookies, self._connector)
        @asyncio.coroutine
        def _on_connect():
            """Wrapper to fire on_connect with initial_data."""
            yield from self.on_connect.fire(initial_data)
        self._channel.on_connect.add_observer(_on_connect)
        self._channel.on_reconnect.add_observer(self.on_reconnect.fire)
        self._channel.on_disconnect.add_observer(self.on_disconnect.fire)
        self._channel.on_message.add_observer(self._on_push_data)

        self._listen_future = asyncio.async(self._channel.listen())
        try:
            yield from self._listen_future
        except asyncio.CancelledError:
            pass
        logger.info('disconnecting gracefully')

    @asyncio.coroutine
    def disconnect(self):
        """Gracefully disconnect from the server.

        When disconnection is complete, Client.connect will return.
        """
        self._listen_future.cancel()

    @asyncio.coroutine
    def set_active(self):
        """Set this client as active.

        While a client is active, no other clients will raise notifications.
        Call this method whenever there is an indication the user is
        interacting with this client. This method may be called very
        frequently, and it will only make a request when necessary.
        """
        is_active = (self._active_client_state ==
                     schemas.ActiveClientState.IS_ACTIVE_CLIENT)
        timed_out = (time.time() - self._last_active_secs >
                     SETACTIVECLIENT_LIMIT_SECS)
        if not is_active or timed_out:
            # Update these immediately so if the function is called again
            # before the API request finishes, we don't start extra requests.
            self._active_client_state = (
                schemas.ActiveClientState.IS_ACTIVE_CLIENT
            )
            self._last_active_secs = time.time()
            try:
                yield from self.setactiveclient(True, ACTIVE_TIMEOUT_SECS)
            except exceptions.NetworkError as e:
                logger.warning('Failed to set active client: {}'.format(e))
            else:
                logger.info('Set active client for {} seconds'
                            .format(ACTIVE_TIMEOUT_SECS))

    ##########################################################################
    # Private methods
    ##########################################################################

    @asyncio.coroutine
    def _initialize_chat(self):
        """Request push channel creation and initial chat data.

        Returns instance of InitialData.

        The response body is a HTML document containing a series of script tags
        containing JavaScript objects. We need to parse the objects to get at
        the data.
        """
        # We first need to fetch the 'pvt' token, which is required for the
        # initialization request (otherwise it will return 400).
        try:
            res = yield from http_utils.fetch(
                'get', PVT_TOKEN_URL, cookies=self._cookies,
                connector=self._connector
            )
            CHAT_INIT_PARAMS['pvt'] = javascript.loads(res.body.decode())[1]
            logger.info('Found PVT token: {}'.format(CHAT_INIT_PARAMS['pvt']))
        except (exceptions.NetworkError, ValueError) as e:
            raise exceptions.HangupsError('Failed to fetch PVT token: {}'
                                          .format(e))
        # Now make the actual initialization request:
        try:
            res = yield from http_utils.fetch(
                'get', CHAT_INIT_URL, cookies=self._cookies,
                params=CHAT_INIT_PARAMS, connector=self._connector
            )
        except exceptions.NetworkError as e:
            raise exceptions.HangupsError('Initialize chat request failed: {}'
                                          .format(e))

        # Parse the response by using a regex to find all the JS objects, and
        # parsing them. Not everything will be parsable, but we don't care if
        # an object we don't need can't be parsed.

        data_dict = {}
        for data in CHAT_INIT_REGEX.findall(res.body.decode()):
            try:
                logger.debug("Attempting to load javascript: {}..."
                             .format(repr(data[:100])))
                data = javascript.loads(data)
                # pylint: disable=invalid-sequence-index
                data_dict[data['key']] = data['data']
            except ValueError as e:
                try:
                    data = data.replace("data:function(){return", "data:")
                    data = data.replace("}}", "}")
                    data = javascript.loads(data)
                    data_dict[data['key']] = data['data']

                except ValueError as e:
                    raise

                # logger.debug('Failed to parse initialize chat object: {}\n{}'
                #              .format(e, data))

        # Extract various values that we will need.
        try:
            self._api_key = data_dict['ds:7'][0][2]
            self._email = data_dict['ds:34'][0][2]
            self._header_date = data_dict['ds:2'][0][4]
            self._header_version = data_dict['ds:2'][0][6]
            self._header_id = data_dict['ds:4'][0][7]
            _sync_timestamp = parsers.from_timestamp(
                # cgserp?
                # data_dict['ds:21'][0][1][4]
                # data_dict['ds:35'][0][1][4]
                data_dict['ds:21'][0][1][4]
            )
        except KeyError as e:
            raise exceptions.HangupsError('Failed to get initialize chat '
                                          'value: {}'.format(e))

        # Parse the entity representing the current user.
        self_entity = schemas.CLIENT_GET_SELF_INFO_RESPONSE.parse(
            # cgsirp?
            # data_dict['ds:20'][0]
            # data_dict['ds:35'][0]
            data_dict['ds:20'][0]
        ).self_entity

        # Parse every existing conversation's state, including participants.
        initial_conv_states = schemas.CLIENT_CONVERSATION_STATE_LIST.parse(
            # csrcrp?
            # data_dict['ds:19'][0][3]
            # data_dict['ds:36'][0][3]
            data_dict['ds:19'][0][3]
        )
        initial_conv_parts = []
        for conv_state in initial_conv_states:
            initial_conv_parts.extend(conv_state.conversation.participant_data)

        # Parse the entities for the user's contacts (doesn't include users not
        # in contacts). If this fails, continue without the rest of the
        # entities.
        initial_entities = []
        try:
            entities = schemas.INITIAL_CLIENT_ENTITIES.parse(
                # cgserp?
                # data_dict['ds:21'][0]
                # data_dict['ds:37'][0]
                data_dict['ds:21'][0]
            )
        except ValueError as e:
            logger.warning('Failed to parse initial client entities: {}'
                           .format(e))
        else:
            initial_entities.extend(entities.entities)
            initial_entities.extend(e.entity for e in itertools.chain(
                entities.group1.entity, entities.group2.entity,
                entities.group3.entity, entities.group4.entity,
                entities.group5.entity
            ))

        return InitialData(initial_conv_states, self_entity, initial_entities,
                           initial_conv_parts, _sync_timestamp)

    def _get_cookie(self, name):
        """Return a cookie for raise error if that cookie was not provided."""
        try:
            return self._cookies[name]
        except KeyError:
            raise KeyError("Cookie '{}' is required".format(name))

    def _get_request_header(self):
        """Return request header for chat API request."""
        return [
            [6, 3, self._header_version, self._header_date],
            [self._client_id, self._header_id],
            None,
            "en"
        ]

    @asyncio.coroutine
    def _on_push_data(self, submission):
        """Parse ClientStateUpdate and call the appropriate events."""
        for state_update in parsers.parse_submission(submission):
            if isinstance(state_update, dict) and 'client_id' in state_update:
                # Hack to receive client ID:
                self._client_id = state_update['client_id']
                logger.info('Received new client_id: {}'
                            .format(self._client_id))
            else:
                self._active_client_state = (
                    state_update.state_update_header.active_client_state
                )
                yield from self.on_state_update.fire(state_update)

    @asyncio.coroutine
    def _request(self, endpoint, body_json, use_json=True):
        """Make chat API request.

        Raises hangups.NetworkError if the request fails.
        """
        url = 'https://clients6.google.com/chat/v1/{}'.format(endpoint)
        headers = channel.get_authorization_headers(self._get_cookie('SAPISID'))
        headers['content-type'] = 'application/json+protobuf'
        required_cookies = ['SAPISID', 'HSID', 'SSID', 'APISID', 'SID']
        cookies = {cookie: self._get_cookie(cookie)
                   for cookie in required_cookies}
        params = {
            'key': self._api_key,
            'alt': 'json' if use_json else 'protojson',
        }
        res = yield from http_utils.fetch(
            'post', url, headers=headers, cookies=cookies, params=params,
            data=json.dumps(body_json), connector=self._connector
        )
        logger.debug('Response to request for {} was {}:\n{}'
                     .format(endpoint, res.code, res.body))
        return res

    @asyncio.coroutine
    def _request_general(self, url, content_type, body_json, use_json=True, raw=False):
        """Make chat API request.

        Raises hangups.NetworkError if the request fails.
        """
        headers = channel.get_authorization_headers(self._get_cookie('SAPISID'))
        headers['content-type'] = content_type
        required_cookies = ['SAPISID', 'HSID', 'SSID', 'APISID', 'SID']
        cookies = {cookie: self._get_cookie(cookie)
                   for cookie in required_cookies}
        params = {
            'key': self._api_key,
            'alt': 'json' if use_json else 'protojson',
        }
        res = yield from http_utils.fetch(
            'post', url, headers=headers, cookies=cookies, params=params,
            data=json.dumps(body_json) if not raw else body_json, connector=self._connector
        )
        logger.debug('Response to request for {} was {}:\n{}'
                     .format(url, res.code, res.body))
        return res

    ###########################################################################
    # Raw API request methods
    ###########################################################################

    @asyncio.coroutine
    def syncallnewevents(self, timestamp):
        """List all events occuring at or after timestamp.

        This method requests protojson rather than json so we have one chat
        message parser rather than two.

        timestamp: datetime.datetime instance specifying the time after
        which to return all events occuring in.

        Raises hangups.NetworkError if the request fails.

        Returns a ClientSyncAllNewEventsResponse.
        """
        res = yield from self._request('conversations/syncallnewevents', [
            self._get_request_header(),
            # last_sync_timestamp
            parsers.to_timestamp(timestamp),
            [], None, [], False, [],
            1048576 # max_response_size_bytes
        ], use_json=False)
        try:
            res = schemas.CLIENT_SYNC_ALL_NEW_EVENTS_RESPONSE.parse(
                javascript.loads(res.body.decode())
            )
        except ValueError as e:
            raise exceptions.NetworkError('Response failed to parse: {}'
                                          .format(e))
        # can return 200 but still contain an error
        status = res.response_header.status
        if status != 1:
            raise exceptions.NetworkError('Response status is \'{}\''
                                          .format(status))
        return res

    @asyncio.coroutine
<<<<<<< HEAD
    def sendchatmessage(self, conversation_id, segments, imageID=None):
=======
    def sendchatmessage(
        self, conversation_id, segments,
        otr_status=schemas.OffTheRecordStatus.ON_THE_RECORD
    ):
>>>>>>> 40c91195
        """Send a chat message to a conversation.

        conversation_id must be a valid conversation ID. segments must be a
        list of message segments to send, in pblite format.

        otr_status determines whether the message will be saved in the server's
        chat history. Note that the OTR status of the conversation is
        irrelevant, clients may send messages with whatever OTR status they
        like.

        Raises hangups.NetworkError if the request fails.
        """
        client_generated_id = random.randint(0, 2**32)
        body = [
            self._get_request_header(),
            None, None, None, [],
            [
                segments, []
            ],
            [[imageID, False]] if imageID else None,
            [
                [conversation_id],
                client_generated_id,
                otr_status.value,
            ],
            None, None, None, []
        ]
        res = yield from self._request('conversations/sendchatmessage', body)
        # sendchatmessage can return 200 but still contain an error
        res = json.loads(res.body.decode())
        res_status = res['response_header']['status']
        if res_status != 'OK':
            raise exceptions.NetworkError('Unexpected status: {}'
                                          .format(res_status))

    @asyncio.coroutine
    def upload_image(self, thefile, extension_hint="jpg"):
        filepath = False
        image_data = False

        if type(thefile) is str:
            filepath = thefile
            filename = os.path.basename(filepath)
            filesize = os.path.getsize(filepath)
        elif type(thefile) is bytes:
            image_data = thefile
            filename = str(int(time.time())) + '.' + extension_hint
            filesize = len(image_data)
        else:
            raise ValueError("unknown parameter")

        req1 = {
          "protocolVersion": "0.8",
          "createSessionRequest": {
            "fields": [
              {
                "external": {
                  "name": "file",
                  "filename": filename,
                  "put": {},
                  "size": filesize
                }
              }
            ]
          }
        }
        json.dumps(req1)

        url1 = 'http://docs.google.com/upload/photos/resumable'
        content_type = 'application/x-www-form-urlencoded;charset=UTF-8'
        res1 = yield from self._request_general(url1, content_type, req1)
        res1 = json.loads(res1.body.decode())

        # parse POST URL from response to request
        url2 = res1['sessionStatus']['externalFieldTransfers'][0]['putInfo']['url']

        # read the imagedata if filepath supplied
        if filepath:
            with open(filepath, 'rb') as f:
                image_data = f.read()

        # sanity check: do we have image data?
        if not image_data:
            raise ValueError("image data not available")

        # send raw bytes to POST URL (req2)
        content_type = 'application/octet-stream'
        res2 = yield from self._request_general(url2, content_type, image_data, raw=True)
        res2 = json.loads(res2.body.decode())

        # parse ID from response to req2
        imageID = res2['sessionStatus']['additionalInfo']['uploader_service.GoogleRupioAdditionalInfo']['completionInfo']['customerSpecificInfo']['photoid']

        return imageID

    @asyncio.coroutine
    def setactiveclient(self, is_active, timeout_secs):
        """Set the active client.

        Raises hangups.NetworkError if the request fails.
        """
        res = yield from self._request('clients/setactiveclient', [
            self._get_request_header(),
            # is_active: whether the client is active or not
            is_active,
            # full_jid: user@domain/resource
            "{}/{}".format(self._email, self._client_id),
            # timeout_secs: timeout in seconds for this client to be active
            timeout_secs
        ])
        res = json.loads(res.body.decode())
        res_status = res['response_header']['status']
        if res_status != 'OK':
            raise exceptions.NetworkError('Unexpected status: {}'
                                          .format(res_status))

    ###########################################################################
    # UNUSED raw API request methods (by hangups itself) for reference
    ###########################################################################

    @asyncio.coroutine
    def removeuser(self, conversation_id):
        """Leave group conversation.

        conversation_id must be a valid conversation ID.

        Raises hangups.NetworkError if the request fails.
        """
        client_generated_id = random.randint(0, 2**32)
        res = yield from self._request('conversations/removeuser', [
            self._get_request_header(),
            None, None, None,
            [
                [conversation_id], client_generated_id, 2
            ],
        ])
        res = json.loads(res.body.decode())
        res_status = res['response_header']['status']
        if res_status != 'OK':
            raise exceptions.NetworkError('Unexpected status: {}'
                                          .format(res_status))

    @asyncio.coroutine
    def deleteconversation(self, conversation_id):
        """Delete one-to-one conversation.

        conversation_id must be a valid conversation ID.

        Raises hangups.NetworkError if the request fails.
        """
        res = yield from self._request('conversations/deleteconversation', [
            self._get_request_header(),
            [conversation_id],
            # Not sure what timestamp should be there, last time I have tried it
            # Hangouts client in GMail sent something like now() - 5 hours
            parsers.to_timestamp(
                datetime.datetime.now(tz=datetime.timezone.utc)
            ),
            None, [],
        ])
        res = json.loads(res.body.decode())
        res_status = res['response_header']['status']
        if res_status != 'OK':
            raise exceptions.NetworkError('Unexpected status: {}'
                                          .format(res_status))

    @asyncio.coroutine
    def settyping(self, conversation_id, typing=schemas.TypingStatus.TYPING):
        """Send typing notification.

        conversation_id must be a valid conversation ID.
        typing must be a hangups.TypingStatus Enum.

        Raises hangups.NetworkError if the request fails.
        """
        res = yield from self._request('conversations/settyping', [
            self._get_request_header(),
            [conversation_id],
            typing.value
        ])
        res = json.loads(res.body.decode())
        res_status = res['response_header']['status']
        if res_status != 'OK':
            raise exceptions.NetworkError('Unexpected status: {}'
                                          .format(res_status))

    @asyncio.coroutine
    def updatewatermark(self, conv_id, read_timestamp):
        """Update the watermark (read timestamp) for a conversation.

        Raises hangups.NetworkError if the request fails.
        """
        res = yield from self._request('conversations/updatewatermark', [
            self._get_request_header(),
            # conversation_id
            [conv_id],
            # latest_read_timestamp
            parsers.to_timestamp(read_timestamp),
        ])
        res = json.loads(res.body.decode())
        res_status = res['response_header']['status']
        if res_status != 'OK':
            raise exceptions.NetworkError('Unexpected status: {}'
                                          .format(res_status))

    @asyncio.coroutine
    def getselfinfo(self):
        """Return information about your account.

        Raises hangups.NetworkError if the request fails.
        """
        res = yield from self._request('contacts/getselfinfo', [
            self._get_request_header(),
            [], []
        ])
        return json.loads(res.body.decode())

    @asyncio.coroutine
    def setfocus(self, conversation_id):
        """Set focus (occurs whenever you give focus to a client).

        Raises hangups.NetworkError if the request fails.
        """
        res = yield from self._request('conversations/setfocus', [
            self._get_request_header(),
            [conversation_id],
            1,
            20
        ])
        return json.loads(res.body.decode())

    @asyncio.coroutine
    def searchentities(self, search_string, max_results):
        """Search for people.

        Raises hangups.NetworkError if the request fails.
        """
        res = yield from self._request('contacts/searchentities', [
            self._get_request_header(),
            [],
            search_string,
            max_results
        ])
        return json.loads(res.body.decode())

    @asyncio.coroutine
    def setpresence(self, online, mood=None):
        """Set the presence or mood of this client.

        Raises hangups.NetworkError if the request fails.
        """
        res = yield from self._request('presence/setpresence', [
            self._get_request_header(),
            [
                # timeout_secs timeout in seconds for this presence
                720,
                # client_presence_state:
                # 40 => DESKTOP_ACTIVE
                # 30 => DESKTOP_IDLE
                # 1 => NONE
                1 if online else 40,
            ],
            None,
            None,
            # True if going offline, False if coming online
            [not online],
            # UTF-8 smiley like 0x1f603
            [mood],
        ])
        res = json.loads(res.body.decode())
        res_status = res['response_header']['status']
        if res_status != 'OK':
            raise exceptions.NetworkError('Unexpected status: {}'
                                          .format(res_status))

    @asyncio.coroutine
    def querypresence(self, chat_id):
        """Check someone's presence status.

        Raises hangups.NetworkError if the request fails.
        """
        res = yield from self._request('presence/querypresence', [
            self._get_request_header(),
            [
                [chat_id]
            ],
            [1, 2, 5, 7, 8]
        ])
        return json.loads(res.body.decode())

    @asyncio.coroutine
    def getentitybyid(self, chat_id_list):
        """Return information about a list of contacts.

        Raises hangups.NetworkError if the request fails.
        """
        res = yield from self._request('contacts/getentitybyid', [
            self._get_request_header(),
            None,
            [[str(chat_id)] for chat_id in chat_id_list],
        ])
        return json.loads(res.body.decode())

    @asyncio.coroutine
    def getconversation(self, conversation_id, event_timestamp, max_events=50):
        """Return conversation events.

        This is mainly used for retrieving conversation scrollback. Events
        occurring before event_timestamp are returned, in order from oldest to
        newest.

        Raises hangups.NetworkError if the request fails.
        """
        res = yield from self._request('conversations/getconversation', [
            self._get_request_header(),
            [[conversation_id], [], []],  # conversationSpec
            False,  # includeConversationMetadata
            True,  # includeEvents
            None,  # ???
            max_events,  # maxEventsPerConversation
            # eventContinuationToken (specifying timestamp is sufficient)
            [
                None,  # eventId
                None,  # storageContinuationToken
                parsers.to_timestamp(event_timestamp),  # eventTimestamp
            ]
        ], use_json=False)
        try:
            res = schemas.CLIENT_GET_CONVERSATION_RESPONSE.parse(
                javascript.loads(res.body.decode())
            )
        except ValueError as e:
            raise exceptions.NetworkError('Response failed to parse: {}'
                                          .format(e))
        # can return 200 but still contain an error
        status = res.response_header.status
        if status != 1:
            raise exceptions.NetworkError('Response status is \'{}\''
                                          .format(status))
        return res

    @asyncio.coroutine
    def syncrecentconversations(self):
        """List the contents of recent conversations, including messages.

        Similar to syncallnewevents, but appears to return a limited number of
        conversations (20) rather than all conversations in a given date range.

        Raises hangups.NetworkError if the request fails.
        """
        res = yield from self._request('conversations/syncrecentconversations',
                                       [self._get_request_header()])
        return json.loads(res.body.decode())

    @asyncio.coroutine
    def setchatname(self, conversation_id, name):
        """Set the name of a conversation.

        Raises hangups.NetworkError if the request fails.
        """
        client_generated_id = random.randint(0, 2 ** 32)
        body = [
            self._get_request_header(),
            None,
            name,
            None,
            [[conversation_id], client_generated_id, 1]
        ]
        res = yield from self._request('conversations/renameconversation', body)
        res = json.loads(res.body.decode())
        res_status = res['response_header']['status']
        if res_status != 'OK':
            logger.warning('renameconversation returned status {}'
                           .format(res_status))
            raise exceptions.NetworkError()

    @asyncio.coroutine
    def sendeasteregg(self, conversation_id, easteregg):
        """Send a easteregg to a conversation.

        easteregg may not be empty.

        Raises hangups.NetworkError if the request fails.
        """
        body = [
            self._get_request_header(),
            [conversation_id],
            [easteregg, None, 1]
        ]
        res = yield from self._request('conversations/easteregg', body)
        res = json.loads(res.body.decode())
        res_status = res['response_header']['status']
        if res_status != 'OK':
            logger.warning('easteregg returned status {}'
                           .format(res_status))
            raise exceptions.NetworkError()


    @asyncio.coroutine
    def createconversation(self, chat_id_list, force_group = False):
        """Create new conversation.

        conversation_id must be a valid conversation ID.
        chat_id_list is list of users which should be invited to conversation
        (except from yourself).

        New conversation ID is returned as res['conversation']['id']['id']

        Raises hangups.NetworkError if the request fails.
        """
        client_generated_id = random.randint(0, 2**32)
        body = [
            self._get_request_header(),
            1 if len(chat_id_list) == 1 and not force_group else 2,
            client_generated_id,
            None,
            [[str(chat_id), None, None, "unknown", None, []]
             for chat_id in chat_id_list]
        ]

        res = yield from self._request('conversations/createconversation', body)
        # can return 200 but still contain an error
        res = json.loads(res.body.decode())
        res_status = res['response_header']['status']
        if res_status != 'OK':
            raise exceptions.NetworkError('Unexpected status: {}'
                                          .format(res_status))
        return res


    @asyncio.coroutine
    def adduser(self, conversation_id, chat_id_list):
        """Add user to existing conversation.

        conversation_id must be a valid conversation ID.
        chat_id_list is list of users which should be invited to conversation.

        Raises hangups.NetworkError if the request fails.
        """
        client_generated_id = random.randint(0, 2**32)
        body = [
            self._get_request_header(),
            None,
            [[str(chat_id), None, None, "unknown", None, []]
             for chat_id in chat_id_list],
            None,
            [
                [conversation_id], client_generated_id, 2, None, 4
            ]
        ]

        res = yield from self._request('conversations/adduser', body)
        # can return 200 but still contain an error
        res = json.loads(res.body.decode())
        res_status = res['response_header']['status']
        if res_status != 'OK':
            raise exceptions.NetworkError('Unexpected status: {}'
                                          .format(res_status))
        return res<|MERGE_RESOLUTION|>--- conflicted
+++ resolved
@@ -399,14 +399,10 @@
         return res
 
     @asyncio.coroutine
-<<<<<<< HEAD
-    def sendchatmessage(self, conversation_id, segments, imageID=None):
-=======
     def sendchatmessage(
-        self, conversation_id, segments,
+        self, conversation_id, segments, imageID = None,
         otr_status=schemas.OffTheRecordStatus.ON_THE_RECORD
     ):
->>>>>>> 40c91195
         """Send a chat message to a conversation.
 
         conversation_id must be a valid conversation ID. segments must be a
