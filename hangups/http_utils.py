--- conflicted
+++ resolved
@@ -22,7 +22,6 @@
         cookies: dict, initial cookies for authentication
         proxy: string, proxy url used for the request
     """
-<<<<<<< HEAD
     def __init__(self, cookies=None, proxy=None):
         self._proxy = proxy
         super().__init__(cookies=cookies)
@@ -104,7 +103,11 @@
                         method, url, params=params, headers=headers, data=data,
                     ),
                     CONNECT_TIMEOUT)
-                body = yield from asyncio.wait_for(res.read(), REQUEST_TIMEOUT)
+                try:
+                    body = yield from asyncio.wait_for(
+                        res.read(), REQUEST_TIMEOUT)
+                finally:
+                    res.release()
                 logger.debug('Received response %d %s:\n%r',
                              res.status, res.reason, body)
             except asyncio.TimeoutError:
@@ -116,28 +119,6 @@
             else:
                 break
             logger.info('Request attempt %d failed: %s', retry_num, error_msg)
-=======
-    logger.debug('Sending request %s %s:\n%r', method, url, data)
-    error_msg = None
-    for retry_num in range(MAX_RETRIES):
-        try:
-            res = yield from asyncio.wait_for(aiohttp.request(
-                method, url, params=params, headers=headers, cookies=cookies,
-                data=data, connector=connector
-            ), CONNECT_TIMEOUT)
-            try:
-                body = yield from asyncio.wait_for(res.read(), REQUEST_TIMEOUT)
-            finally:
-                res.release()
-            logger.debug('Received response %d %s:\n%r', res.status,
-                         res.reason, body)
-        except asyncio.TimeoutError:
-            error_msg = 'Request timed out'
-        except aiohttp.ServerDisconnectedError as e:
-            error_msg = 'Server disconnected error: {}'.format(e)
-        except aiohttp.ClientError as e:
-            error_msg = 'Request connection error: {}'.format(e)
->>>>>>> 182212df
         else:
             logger.info('Request failed after %d attempts', MAX_RETRIES)
             raise exceptions.NetworkError(error_msg)
