--- conflicted
+++ resolved
@@ -300,16 +300,10 @@
         }
         logger.info('Opening new long-polling request')
         try:
-<<<<<<< HEAD
             res = yield from asyncio.wait_for(
                 self._session.get(CHANNEL_URL_PREFIX.format('channel/bind'),
                                   params=params),
                 CONNECT_TIMEOUT)
-=======
-            res = yield from asyncio.wait_for(aiohttp.request(
-                'get', CHANNEL_URL_PREFIX.format('channel/bind'),
-                params=params, cookies=self._cookies, headers=headers,
-                connector=self._connector), CONNECT_TIMEOUT)
 
             try:
                 if res.status != 200:
@@ -329,7 +323,6 @@
             finally:
                 res.release()
 
->>>>>>> 182212df
         except asyncio.TimeoutError:
             raise exceptions.NetworkError('Request timed out')
         except aiohttp.ServerDisconnectedError as err:
